# This is necessary for referencing types that aren't fully imported yet. See https://peps.python.org/pep-0563/
from __future__ import annotations

import os
import s3fs
import xarray as xr
import ipldstore
import pathlib
import fsspec
import collections

from .. import dataset_manager
from abc import abstractmethod, ABC


class StoreInterface(ABC):
    """
    Base class for an interface that can be used to access a dataset's Zarr.

    Zarrs can be stored in different types of data stores, for example IPLD, S3, and the local filesystem, each of which is accessed slightly
    differently in Python. This class abstracts the access to the underlying data store by providing functions that access the Zarr on the store
    in a uniform way, regardless of which is being used.
    """

    def __init__(self, dm: dataset_manager.DatasetManager):
        """
        Create a new `StoreInterface`. Pass the dataset manager this store is being associated with, so the interface will have access to
        dataset properties.

        Parameters
        ----------
        dm : dataset_manager.DatasetManager
            The dataset to be read or written.
        """
        self.dm = dm

    @abstractmethod
    def mapper(self, **kwargs: dict) -> collections.abc.MutableMapping:
        """
        Parameters
        ----------
        **kwargs : dict
            Implementation specific keywords

        Returns
        -------
        collections.abc.MutableMapping
            A key/value mapping of files to contents
        """
        pass

    @property
    @abstractmethod
    def has_existing(self) -> bool:
        """
        Returns
        -------
        bool
            Return `True` if there is existing data for this dataset on the store.
        """
        pass

    def dataset(self, **kwargs: dict) -> xr.Dataset | None:
        """
        Parameters
        ----------
        **kwargs
            Implementation specific keyword arguments to forward to `StoreInterface.mapper`. S3 and Local accept `refresh`, and IPLD accepts `set_root`.

        Returns
        -------
        xr.Dataset | None
            The dataset opened in xarray or None if there is no dataset currently stored.
        """
        if self.has_existing:
            return xr.open_zarr(self.mapper(**kwargs))
        else:
            return None


class S3(StoreInterface):
    """
    Provides an interface for reading and writing a dataset's Zarr on S3.

    To connect to a Zarr on S3 (i.e., at "s3://[bucket]/[dataset_json_key].zarr"), create a new S3 object using a `dataset_manager.DatasetManager` object
    and bucket name, and define both `AWS_ACCESS_KEY_ID` and `AWS_SECRET_ACCESS_KEY` in the ~/.aws/credentials file or shell environment.

    After initialization, use the member functions to access the Zarr. For example, call `S3.mapper` to get a `MutableMapping` that can be passed to
    `xarray.open_zarr` and `xarray.to_zarr`.
    """

    def __init__(self, dm: dataset_manager.DatasetManager, bucket: str):
        """
        Get an interface to a dataset's Zarr on S3 in the specified bucket.

        Parameters
        ----------
        dm : dataset_manager.DatasetManager
            The dataset to be read or written.
        bucket : str
            The name of the S3 bucket to connect to (s3://[bucket])
        """
        super().__init__(dm)
        if not bucket:
            raise ValueError("Must provide bucket name if parsing to S3")
        self.bucket = bucket

    def fs(self, refresh: bool = False) -> s3fs.S3FileSystem:
        """
        Get an `s3fs.S3FileSystem` object by logging in with the AWS_ACCESS_KEY_ID and AWS_SECRET_ACCESS_KEY environment variables (which ideally should
        be set beforehand in the ~/.aws/credentials file). By default, the filesystem is only created once, the first time this function is called. To force it create a
        new one, set `refresh` to `True`.

        Parameters
        ----------
        refresh : bool
            If set to `True`, a new `s3fs.S3FileSystem` will be created even if this object has one already

        Returns
        -------
        s3fs.S3FileSystem
            A filesystem object for interfacing with S3
        """
        if refresh or not hasattr(self, "_fs"):
            try:
                self._fs = s3fs.S3FileSystem(
                    key=os.environ["AWS_ACCESS_KEY_ID"],
                    secret=os.environ["AWS_SECRET_ACCESS_KEY"]
                    )
            except KeyError:  # KeyError indicates credentials have not been manually specified
                self._fs = s3fs.S3FileSystem()  # credentials automatically supplied from ~/.aws/credentials
            self.dm.info("Connected to S3 filesystem")
        return self._fs

    @property
    def url(self) -> str:
        """
        Get the S3-protocol URL to the parent `DatasetManager`'s Zarr .

        Returns
        -------
        str
            A URL string starting with "s3://" followed by the path to the Zarr.
        """
        return f"s3://{self.bucket}/datasets/{self.dm.json_key()}.zarr"

    def __str__(self) -> str:
        return self.url

    def mapper(self, refresh: bool = False, **kwargs: dict) -> fsspec.mapping.FSMap:
        """
        Get a `MutableMapping` representing the S3 key/value store. By default, the mapper will be created only once, when this function is first
        called. To force a new mapper, set `refresh` to `True`.

        Parameters
        ----------
        refresh : bool
            Set to `True` to force a new mapper to be created even if this object has one already
        **kwargs : dict
            Arbitrary keyword args supported for compatibility with IPLD.

        Returns
        -------
        s3fs.S3Map
            A `MutableMapping` which is the S3 key/value store
        """
        if refresh or not hasattr(self, "_mapper"):
            self._mapper = s3fs.S3Map(root=self.url, s3=self.fs())
        return self._mapper

    @property
    def has_existing(self) -> bool:
        """
        Returns
        -------
        bool
            Return `True` if there is a Zarr at `S3.url`
        """
        return self.fs().exists(self.url)


class IPLD(StoreInterface):
    """
    Provides an interface for reading and writing a dataset's Zarr on IPLD.

    If there is existing data for the dataset, it is assumed to be stored at the hash returned by `IPLD.dm.latest_hash`, and the mapper will
    return a hash that can be used to retrieve the data. If there is no existing data, or the mapper is called without `set_root`, an unrooted
    IPFS mapper will be returned that can be used to write new data to IPFS and generate a new recursive hash.
    """

<<<<<<< HEAD
    def mapper(self, set_root: bool = True, refresh: bool = False, **kwargs: dict) -> ipldstore.IPLDStore:
=======
    def __init__(self, dm: dataset_manager.DatasetManager, host: str):
        """
        Get an interface to a dataset's Zarr hosted on a specifed IPFS HTTP API.

        Parameters
        ----------
        dm : dataset_manager.DatasetManager
            The dataset to be read or written.
        host : str
            The address of the IPFS HTTP API to use for IPFS operations
        """
        super().__init__(dm)
        self._host = host

    def mapper(self, set_root: bool = True, **kwargs: dict) -> ipldstore.IPLDStore:
>>>>>>> d865f912
        """
        Get an IPLD mapper by delegating to `ipldstore.get_ipfs_mapper`, passing along an IPFS chunker value if the associated dataset's
        `requested_ipfs_chunker` property has been set.

        If `set_root` is `False`, the root will not be set to the latest hash, so the mapper can be used to open a new Zarr on the IPLD
        datastore. Otherwise, `DatasetManager.latest_hash` will be used to get the latest hash (which is stored in the STAC at the IPNS key
        for the dataset).

        Parameters
        ----------
        set_root : bool
            Return a mapper rooted at the dataset's latest hash if `True`, otherwise return a new mapper.
        refresh : bool
            Force getting a new mapper by checking the latest IPNS hash. Without this set, the mapper will only be set the first time this
            function is called.
        **kwargs
            Arbitrary keyword args supported for compatibility with S3 and Local.

        Returns
        -------
        ipldstore.IPLDStore
            An IPLD `MutableMapping`, usable, for example, to open a Zarr with `xr.open_zarr`
        """
<<<<<<< HEAD
        if refresh or not hasattr(self, "_mapper"):
            if self.dm.requested_ipfs_chunker:
                self._mapper = ipldstore.get_ipfs_mapper(chunker=self.dm.requested_ipfs_chunker)
            else:
                self._mapper = ipldstore.get_ipfs_mapper()
            self.dm.info(f"IPFS chunker is {self._mapper._store._chunker}")
            if set_root and self.dm.latest_hash():
                self._mapper.set_root(self.dm.latest_hash())
        return self._mapper
=======
        if self.dm.requested_ipfs_chunker:
            mapper = ipldstore.get_ipfs_mapper(host=self._host, chunker=self.dm.requested_ipfs_chunker)
        else:
            mapper = ipldstore.get_ipfs_mapper(host=self._host)
        self.dm.info(f"IPFS chunker is {mapper._store._chunker}")
        if set_root and self.dm.latest_hash():
            mapper.set_root(self.dm.latest_hash())
        return mapper
>>>>>>> d865f912

    def __str__(self) -> str:
        """
        Returns
        -------
        str
            The path as "/ipfs/[hash]". If the hash has not been determined, just return "/ipfs/".
        """
        if not self.dm.latest_hash():
            return "/ipfs/"
        else:
            return f"/ipfs/{self.dm.latest_hash()}"

    @property
    def has_existing(self) -> bool:
        """
        Returns
        -------
        bool
            Return `True` if the dataset has a latest hash, or `False` otherwise.
        """
        return bool(self.dm.latest_hash())


class Local(StoreInterface):
    """
    Provides an interface for reading and writing a dataset's Zarr on the local filesystem.

    The path of the Zarr is assumed to be the return value of `Local.dm.output_path`. That is the path used automatically under normal conditions, so this
    class doesn't provide a way to use any other path.
    """

    def fs(self, refresh: bool = False) -> fsspec.implementations.local.LocalFileSystem:
        """
        Get an `fsspec.implementations.local.LocalFileSystem` object. By default, the filesystem is only created once, the first time this function is
        called. To force it create a new one, set `refresh` to `True`.

        Parameters
        ----------
        refresh : bool
            If set to `True`, a new `fsspec.implementations.local.LocalFileSystem` will be created even if this object has one already

        Returns
        -------
        fsspec.implementations.local.LocalFileSystem
            A filesystem object for interfacing with the local filesystem
        """
        if refresh or not hasattr(self, "_fs"):
            self._fs = fsspec.filesystem("file")
        return self._fs

    def mapper(self, refresh=False, **kwargs) -> fsspec.mapping.FSMap:
        """
        Get a `MutableMapping` representing a local filesystem key/value store.
        By default, the mapper will be created only once, when this function is first
        called. To force a new mapper, set `refresh` to `True`.

        Parameters
        ----------
        refresh : bool
            Set to `True` to force a new mapper to be created even if this object has one already.
        **kwargs : dict
            Arbitrary keyword args supported for compatibility with IPLD.

        Returns
        -------
        fsspec.mapping.FSMap
            A `MutableMapping` which is a key/value representation of the local filesystem
        """
        if refresh or not hasattr(self, "_mapper"):
            self._mapper = self.fs().get_mapper(self.path)
        return self._mapper

    def __str__(self) -> str:
        return str(self.path)

    @property
    def path(self) -> pathlib.Path:
        """
        Returns
        -------
        pathlib.Path
            Path to the Zarr on the local filesystem
        """
        return self.dm.output_path().joinpath(f"{self.dm.name()}.zarr")

    @property
    def has_existing(self) -> bool:
        """
        Returns
        -------
        bool
            Return `True` if there is a local Zarr for this dataset, `False` otherwise.
        """
        return self.path.exists()<|MERGE_RESOLUTION|>--- conflicted
+++ resolved
@@ -188,25 +188,7 @@
     IPFS mapper will be returned that can be used to write new data to IPFS and generate a new recursive hash.
     """
 
-<<<<<<< HEAD
     def mapper(self, set_root: bool = True, refresh: bool = False, **kwargs: dict) -> ipldstore.IPLDStore:
-=======
-    def __init__(self, dm: dataset_manager.DatasetManager, host: str):
-        """
-        Get an interface to a dataset's Zarr hosted on a specifed IPFS HTTP API.
-
-        Parameters
-        ----------
-        dm : dataset_manager.DatasetManager
-            The dataset to be read or written.
-        host : str
-            The address of the IPFS HTTP API to use for IPFS operations
-        """
-        super().__init__(dm)
-        self._host = host
-
-    def mapper(self, set_root: bool = True, **kwargs: dict) -> ipldstore.IPLDStore:
->>>>>>> d865f912
         """
         Get an IPLD mapper by delegating to `ipldstore.get_ipfs_mapper`, passing along an IPFS chunker value if the associated dataset's
         `requested_ipfs_chunker` property has been set.
@@ -230,7 +212,6 @@
         ipldstore.IPLDStore
             An IPLD `MutableMapping`, usable, for example, to open a Zarr with `xr.open_zarr`
         """
-<<<<<<< HEAD
         if refresh or not hasattr(self, "_mapper"):
             if self.dm.requested_ipfs_chunker:
                 self._mapper = ipldstore.get_ipfs_mapper(chunker=self.dm.requested_ipfs_chunker)
@@ -240,16 +221,6 @@
             if set_root and self.dm.latest_hash():
                 self._mapper.set_root(self.dm.latest_hash())
         return self._mapper
-=======
-        if self.dm.requested_ipfs_chunker:
-            mapper = ipldstore.get_ipfs_mapper(host=self._host, chunker=self.dm.requested_ipfs_chunker)
-        else:
-            mapper = ipldstore.get_ipfs_mapper(host=self._host)
-        self.dm.info(f"IPFS chunker is {mapper._store._chunker}")
-        if set_root and self.dm.latest_hash():
-            mapper.set_root(self.dm.latest_hash())
-        return mapper
->>>>>>> d865f912
 
     def __str__(self) -> str:
         """
