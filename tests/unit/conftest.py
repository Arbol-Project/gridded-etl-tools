import datetime
import json
import pathlib

import numpy as np
import pytest
import xarray as xr

from gridded_etl_tools import dataset_manager

HERE = pathlib.Path(__file__).parent
INPUTS = HERE / "inputs"


@pytest.fixture()
def example_zarr_json():
    example_json = INPUTS / "chirps_example_zarr.json"
    zarr_json = json.loads(open(example_json).read())
    return zarr_json


@pytest.fixture()
def fake_original_dataset():
    time = xr.DataArray(np.array(original_times), dims="time", coords={"time": np.arange(138)})
    lat = xr.DataArray(np.arange(10, 50, 10), dims="lat", coords={"lat": np.arange(10, 50, 10)})
    lon = xr.DataArray(np.arange(100, 140, 10), dims="lon", coords={"lon": np.arange(100, 140, 10)})
    data = xr.DataArray(np.random.randn(138, 4, 4), dims=("time", "lat", "lon"), coords=(time, lat, lon))

    ds = xr.Dataset({"data": data})
    ds["data"] = ds["data"].astype("<f4")
    return ds


@pytest.fixture()
def fake_complex_update_dataset():
    time = xr.DataArray(np.array(complex_update_times), dims="time", coords={"time": np.arange(60)})
    lat = xr.DataArray(np.arange(10, 50, 10), dims="lat", coords={"lat": np.arange(10, 50, 10)})
    lon = xr.DataArray(np.arange(100, 140, 10), dims="lon", coords={"lon": np.arange(100, 140, 10)})
    data = xr.DataArray(np.random.randn(60, 4, 4), dims=("time", "lat", "lon"), coords=(time, lat, lon))

    ds = xr.Dataset({"data": data})
    ds["data"] = ds["data"].astype("<f4")
    return ds


@pytest.fixture
def base_class():
    return DummyManagerBase


@pytest.fixture
def manager_class():
    return DummyManager


def unimplemented(*args, **kwargs):  # pragma NO COVER
    raise NotImplementedError


def noop(*args, **kwargs):
    """Do nothing"""


class DummyManagerBase(dataset_manager.DatasetManager):
    prepare_input_files = noop

    unit_of_measurement = "parsecs"
    requested_zarr_chunks = {}
    time_dim = "time"
    encryption_key = None
    fill_value = ""

    def __init__(self, requested_dask_chunks=None, requested_zarr_chunks=None, *args, **kwargs):
        if requested_dask_chunks is None:
            requested_dask_chunks = {}

        if requested_zarr_chunks is None:
            requested_zarr_chunks = {}

        self._static_metadata = kwargs.pop("static_metadata", {})
        super().__init__(requested_dask_chunks, requested_zarr_chunks, *args, **kwargs)

    @classmethod
    def data_var(self):
        return "data"

<<<<<<< HEAD
    @property
    def data_var_dtype(self):
        return "<f4"

    @classmethod
    def temporal_resolution(cls) -> str:
        """Increment size along the "time" coordinate axis"""
        return cls.SPAN_DAILY

=======
>>>>>>> 09615bde
    def extract(self, date_range=None):
        return super().extract(date_range=date_range)

    @property
    def dataset_start_date(self):
        return datetime.datetime(1975, 7, 7, 0, 0, 0)

    @property
    def static_metadata(self):
        return self._static_metadata


class DummyManager(DummyManagerBase):
    concat_dimensions = ["z", "zz"]
    dataset_name = "DummyManager"
    collection_name = "Vintage Guitars"
    identical_dimensions = ["x", "y"]
    protocol = "handshake"
    time_resolution = dataset_manager.DatasetManager.SPAN_DAILY


# Set up overcomplicated mro for testing get_subclass(es)
class John(DummyManager):
    dataset_name = "John"


class Paul(DummyManager):
    dataset_name = "Paul"


class George(John, Paul):
    dataset_name = "George"


class Ringo(George):
    dataset_name = "Ringo"


original_times = np.array(
    [
        "2021-09-16",
        "2021-09-17",
        "2021-09-18",
        "2021-09-19",
        "2021-09-20",
        "2021-09-21",
        "2021-09-22",
        "2021-09-23",
        "2021-09-24",
        "2021-09-25",
        "2021-09-26",
        "2021-09-27",
        "2021-09-28",
        "2021-09-29",
        "2021-09-30",
        "2021-10-01",
        "2021-10-02",
        "2021-10-03",
        "2021-10-04",
        "2021-10-05",
        "2021-10-06",
        "2021-10-07",
        "2021-10-08",
        "2021-10-09",
        "2021-10-10",
        "2021-10-11",
        "2021-10-12",
        "2021-10-13",
        "2021-10-14",
        "2021-10-15",
        "2021-10-16",
        "2021-10-17",
        "2021-10-18",
        "2021-10-19",
        "2021-10-20",
        "2021-10-21",
        "2021-10-22",
        "2021-10-23",
        "2021-10-24",
        "2021-10-25",
        "2021-10-26",
        "2021-10-27",
        "2021-10-28",
        "2021-10-29",
        "2021-10-30",
        "2021-10-31",
        "2021-11-01",
        "2021-11-02",
        "2021-11-03",
        "2021-11-04",
        "2021-11-05",
        "2021-11-06",
        "2021-11-07",
        "2021-11-08",
        "2021-11-09",
        "2021-11-10",
        "2021-11-11",
        "2021-11-12",
        "2021-11-13",
        "2021-11-14",
        "2021-11-15",
        "2021-11-16",
        "2021-11-17",
        "2021-11-18",
        "2021-11-19",
        "2021-11-20",
        "2021-11-21",
        "2021-11-22",
        "2021-11-23",
        "2021-11-24",
        "2021-11-25",
        "2021-11-26",
        "2021-11-27",
        "2021-11-28",
        "2021-11-29",
        "2021-11-30",
        "2021-12-01",
        "2021-12-02",
        "2021-12-03",
        "2021-12-04",
        "2021-12-05",
        "2021-12-06",
        "2021-12-07",
        "2021-12-08",
        "2021-12-09",
        "2021-12-10",
        "2021-12-11",
        "2021-12-12",
        "2021-12-13",
        "2021-12-14",
        "2021-12-15",
        "2021-12-16",
        "2021-12-17",
        "2021-12-18",
        "2021-12-19",
        "2021-12-20",
        "2021-12-21",
        "2021-12-22",
        "2021-12-23",
        "2021-12-24",
        "2021-12-25",
        "2021-12-26",
        "2021-12-27",
        "2021-12-28",
        "2021-12-29",
        "2021-12-30",
        "2021-12-31",
        "2022-01-01",
        "2022-01-02",
        "2022-01-03",
        "2022-01-04",
        "2022-01-05",
        "2022-01-06",
        "2022-01-07",
        "2022-01-08",
        "2022-01-09",
        "2022-01-10",
        "2022-01-11",
        "2022-01-12",
        "2022-01-13",
        "2022-01-14",
        "2022-01-15",
        "2022-01-16",
        "2022-01-17",
        "2022-01-18",
        "2022-01-19",
        "2022-01-20",
        "2022-01-21",
        "2022-01-22",
        "2022-01-23",
        "2022-01-24",
        "2022-01-25",
        "2022-01-26",
        "2022-01-27",
        "2022-01-28",
        "2022-01-29",
        "2022-01-30",
        "2022-01-31",
    ],
    dtype="datetime64[ns]",
)


complex_update_times = np.array(
    [
        "2021-10-10",
        "2021-10-16",
        "2021-10-17",
        "2021-10-18",
        "2021-10-19",
        "2021-10-20",
        "2021-10-21",
        "2021-10-22",
        "2021-10-23",
        "2021-11-11",
        "2021-12-11",
        "2021-12-25",
        "2021-12-26",
        "2021-12-27",
        "2021-12-28",
        "2021-12-29",
        "2021-12-30",
        "2021-12-31",
        "2022-01-01",
        "2022-01-02",
        "2022-01-03",
        "2022-01-04",
        "2022-01-05",
        "2022-01-14",
        "2022-02-01",
        "2022-02-02",
        "2022-02-03",
        "2022-02-04",
        "2022-02-05",
        "2022-02-06",
        "2022-02-07",
        "2022-02-08",
        "2022-02-09",
        "2022-02-10",
        "2022-02-11",
        "2022-02-12",
        "2022-02-13",
        "2022-02-14",
        "2022-02-15",
        "2022-02-16",
        "2022-02-17",
        "2022-02-18",
        "2022-02-19",
        "2022-02-20",
        "2022-02-21",
        "2022-02-22",
        "2022-02-23",
        "2022-02-24",
        "2022-02-25",
        "2022-02-26",
        "2022-02-27",
        "2022-02-28",
        "2022-03-01",
        "2022-03-02",
        "2022-03-03",
        "2022-03-04",
        "2022-03-05",
        "2022-03-06",
        "2022-03-07",
        "2022-03-08",
    ],
    dtype="datetime64[ns]",
)<|MERGE_RESOLUTION|>--- conflicted
+++ resolved
@@ -84,18 +84,10 @@
     def data_var(self):
         return "data"
 
-<<<<<<< HEAD
     @property
     def data_var_dtype(self):
         return "<f4"
 
-    @classmethod
-    def temporal_resolution(cls) -> str:
-        """Increment size along the "time" coordinate axis"""
-        return cls.SPAN_DAILY
-
-=======
->>>>>>> 09615bde
     def extract(self, date_range=None):
         return super().extract(date_range=date_range)
 
