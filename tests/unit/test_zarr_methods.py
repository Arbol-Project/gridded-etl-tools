import os
import json

import numpy as np
import xarray as xr

from gridded_etl_tools.dataset_manager import DatasetManager
from ..common import get_manager


def test_standard_dims(mocker, manager_class: DatasetManager):
    """
    Test that standard dimensions are correctly instantiated for regular, forecast, and ensemble datasets
    """
    dm = get_manager(manager_class)
    # Test normal standard dims
    dm.set_key_dims()
    assert dm.standard_dims == ["time", "latitude", "longitude"]
    assert dm.time_dim == "time"
    # Forecast standard dims
    mocker.patch("gridded_etl_tools.utils.attributes.Attributes.forecast", return_value=True)
    dm.set_key_dims()
    assert dm.standard_dims == [
        "forecast_reference_time",
        "step",
        "latitude",
        "longitude",
    ]
    assert dm.time_dim == "forecast_reference_time"
    # Ensemble standard dims
    mocker.patch("gridded_etl_tools.utils.attributes.Attributes.ensemble", return_value=True)
    dm.set_key_dims()
    assert dm.standard_dims == [
        "forecast_reference_time",
        "step",
        "ensemble",
        "latitude",
        "longitude",
    ]
    assert dm.time_dim == "forecast_reference_time"
    # Ensemble standard dims
    mocker.patch("gridded_etl_tools.utils.attributes.Attributes.hindcast", return_value=True)
    dm.set_key_dims()
    assert dm.standard_dims == [
        "hindcast_reference_time",
        "forecast_reference_offset",
        "step",
        "ensemble",
        "latitude",
        "longitude",
    ]
    assert dm.time_dim == "hindcast_reference_time"


def test_export_zarr_json_in_memory(manager_class: DatasetManager, example_zarr_json):
    dm = get_manager(manager_class)
    local_file_path = "output_zarr_json.json"
    json_str = str(example_zarr_json)
    dm.zarr_json_in_memory_to_file(json_str, local_file_path=local_file_path)
    assert os.path.exists(local_file_path)
    os.remove(local_file_path)


def test_preprocess_kerchunk(mocker, manager_class: DatasetManager, example_zarr_json: dict):
    """
    Test that the preprocess_kerchunk method successfully changes the _FillValue attribute of all arrays
    """
    orig_fill_value = json.loads(example_zarr_json["refs"]["latitude/.zarray"])["fill_value"]

    # prepare a dataset manager and preprocess a Zarr JSON
    class MyManagerClass(manager_class):
        missing_value = -8888

    dm = get_manager(MyManagerClass)

    pp_zarr_json = dm.preprocess_kerchunk(example_zarr_json["refs"])
    # populate before/after fill value variables
    modified_fill_value = int(json.loads(pp_zarr_json["latitude/.zarray"])["fill_value"])
    # test that None != -8888
    assert orig_fill_value != modified_fill_value
    assert modified_fill_value == -8888


<<<<<<< HEAD
=======
def test_are_times_in_expected_order(mocker, manager_class: DatasetManager):
    """
    Test that the check for non-contiguous times successfully catches bad times
    while letting anticipated irregular times pass
    """
    # prepare a dataset manager
    dm = get_manager(manager_class)
    # Check a set of contiguous times
    contig = pd.date_range(start="2023-03-01", end="2023-03-15", freq="1D")
    expected_delta = contig[1] - contig[0]
    assert dm.are_times_in_expected_order(contig, expected_delta=expected_delta)
    # Check a single time -- one good, one not
    check1 = [contig[0], contig[1]]
    check2 = [contig[0], contig[2]]
    assert dm.are_times_in_expected_order(check1, expected_delta=expected_delta)
    assert not dm.are_times_in_expected_order(check2, expected_delta=expected_delta)
    # Check a set of times that skips a day
    week_ahead_dt = contig[-1] + pd.Timedelta(days=7)
    week_gap = contig.union([week_ahead_dt])
    assert not dm.are_times_in_expected_order(week_gap, expected_delta=expected_delta)
    # Check a set of times that's out of order
    week_behind_dt = contig[0] - pd.Timedelta(days=7)
    week_gap = contig.union([week_behind_dt])
    assert not dm.are_times_in_expected_order(week_gap, expected_delta=expected_delta)
    # Check a set of times that's badly out of order
    out_of_order = [contig[1], contig[2], contig[0], contig[12], contig[3]]
    assert not dm.are_times_in_expected_order(out_of_order, expected_delta=expected_delta)
    # Check that irregular cadences pass
    mocker.patch(
        "gridded_etl_tools.utils.attributes.Attributes.update_cadence_bounds",
        [np.timedelta64(3, "D"), np.timedelta64(4, "D")],
    )
    three_and_four_day_updates = [contig[0], contig[3], contig[6], contig[10]]
    assert dm.are_times_in_expected_order(three_and_four_day_updates, expected_delta=expected_delta)
    # Check that ranges outside the irregular cadence still fail
    five_day_updates = [contig[0], contig[3], contig[6], contig[11], contig[14]]
    assert not dm.are_times_in_expected_order(five_day_updates, expected_delta=expected_delta)


>>>>>>> 09615bde
def test_calculate_update_time_ranges(
    manager_class: DatasetManager,
    fake_original_dataset: xr.Dataset,
    fake_complex_update_dataset: xr.Dataset,
):
    """
    Test that the calculate_date_ranges function correctly prepares insert and append date ranges as anticipated
    """
    # prepare a dataset manager
    dm = get_manager(manager_class)
    dm.set_key_dims()
    datetime_ranges, regions_indices = dm.calculate_update_time_ranges(
        fake_original_dataset, fake_complex_update_dataset
    )
    # Test that 7 distinct updates -- 6 inserts and 1 append -- have been prepared
    assert len(regions_indices) == 7
    # Test that all of the updates are of the expected sizes
    insert_range_sizes = []
    for region in regions_indices:
        index_range = region[1] - region[0]
        insert_range_sizes.append(index_range)
    assert insert_range_sizes == [1, 8, 1, 1, 12, 1, 1]
    # Test that the append is of the expected size
    append_update = datetime_ranges[-1]
    append_size = (append_update[-1] - append_update[0]).astype("timedelta64[D]")
    assert append_size == np.timedelta64(35, "D")<|MERGE_RESOLUTION|>--- conflicted
+++ resolved
@@ -81,48 +81,6 @@
     assert modified_fill_value == -8888
 
 
-<<<<<<< HEAD
-=======
-def test_are_times_in_expected_order(mocker, manager_class: DatasetManager):
-    """
-    Test that the check for non-contiguous times successfully catches bad times
-    while letting anticipated irregular times pass
-    """
-    # prepare a dataset manager
-    dm = get_manager(manager_class)
-    # Check a set of contiguous times
-    contig = pd.date_range(start="2023-03-01", end="2023-03-15", freq="1D")
-    expected_delta = contig[1] - contig[0]
-    assert dm.are_times_in_expected_order(contig, expected_delta=expected_delta)
-    # Check a single time -- one good, one not
-    check1 = [contig[0], contig[1]]
-    check2 = [contig[0], contig[2]]
-    assert dm.are_times_in_expected_order(check1, expected_delta=expected_delta)
-    assert not dm.are_times_in_expected_order(check2, expected_delta=expected_delta)
-    # Check a set of times that skips a day
-    week_ahead_dt = contig[-1] + pd.Timedelta(days=7)
-    week_gap = contig.union([week_ahead_dt])
-    assert not dm.are_times_in_expected_order(week_gap, expected_delta=expected_delta)
-    # Check a set of times that's out of order
-    week_behind_dt = contig[0] - pd.Timedelta(days=7)
-    week_gap = contig.union([week_behind_dt])
-    assert not dm.are_times_in_expected_order(week_gap, expected_delta=expected_delta)
-    # Check a set of times that's badly out of order
-    out_of_order = [contig[1], contig[2], contig[0], contig[12], contig[3]]
-    assert not dm.are_times_in_expected_order(out_of_order, expected_delta=expected_delta)
-    # Check that irregular cadences pass
-    mocker.patch(
-        "gridded_etl_tools.utils.attributes.Attributes.update_cadence_bounds",
-        [np.timedelta64(3, "D"), np.timedelta64(4, "D")],
-    )
-    three_and_four_day_updates = [contig[0], contig[3], contig[6], contig[10]]
-    assert dm.are_times_in_expected_order(three_and_four_day_updates, expected_delta=expected_delta)
-    # Check that ranges outside the irregular cadence still fail
-    five_day_updates = [contig[0], contig[3], contig[6], contig[11], contig[14]]
-    assert not dm.are_times_in_expected_order(five_day_updates, expected_delta=expected_delta)
-
-
->>>>>>> 09615bde
 def test_calculate_update_time_ranges(
     manager_class: DatasetManager,
     fake_original_dataset: xr.Dataset,
