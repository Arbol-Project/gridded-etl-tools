--- conflicted
+++ resolved
@@ -158,17 +158,15 @@
             assert manager_class.irregular_update_cadence() is None
 
     @staticmethod
-<<<<<<< HEAD
     def test_final_lag_in_days(manager_class):
         assert manager_class.final_lag_in_days == 3
 
     @staticmethod
     def test_preliminary_lag_in_days(manager_class):
         assert not manager_class.preliminary_lag_in_days
-=======
+
     def test_open_dataset_kwargs(manager_class):
         assert manager_class.open_dataset_kwargs == {}
->>>>>>> e2a036a7
 
     @staticmethod
     def test_store_with_correct_type(manager_class):
