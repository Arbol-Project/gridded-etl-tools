import pathlib
import shutil

from gridded_etl_tools.dataset_manager import DatasetManager

#
# Functions common to more than one test that can be imported with:
#
#     from common import *
#
# Or from within a subdirectory:
#
#     from ..common import *
#


def get_manager(
    manager_class: DatasetManager,
    input_path: str = "",
    store: str = "local",
    time_chunk: int = 50,
    **kwargs,
):
    """
    Prepare a manager for testing

    Parameters
    ----------
    manager_class
        A DatasetManager implementation for your chosen dataset
    input_path
        The path from which to source raw data to build your dataset. Should pertain to initial, insert, or append
        data.
    store
        The manager store to use. 'Local' in most implementations
    time_chunk
        Optional paramter to modify the size of time_chunks. Necessary for some ETLs. Defaults to 50.

    Returns
    -------
    manager
        A DatasetManager corresponding to your chosen manager_class
    """
    # Get the manager being requested by class_name
    manager = manager_class(
        custom_input_path=input_path,
        s3_bucket_name="zarr-dev",  # This will be ignored by stores other than S3
        store=store,
        **kwargs,
    )
    # Overriding the default (usually very large) time chunk to enable testing chunking with a smaller set of times
    manager.requested_dask_chunks["time"] = time_chunk
    manager.requested_zarr_chunks["time"] = time_chunk
    return manager


def remove_zarr_json():
    """
    Remove the generated Zarr JSON
    """
    for path in pathlib.Path(".").glob("*_zarr.json"):
        path.unlink(missing_ok=True)
        print(f"Cleaned up {path}")


def remove_dask_worker_dir():
    """
    Remove the Dask worker space directory
    """
    dask_worker_space_path = pathlib.Path("dask-worker-space")
    if dask_worker_space_path.exists():
        shutil.rmtree(dask_worker_space_path)
        print(f"Cleaned up {dask_worker_space_path}")


def remove_performance_report():
    """
    Remove the performance report
    """
    for path in pathlib.Path(".").glob("performance_report_*.html"):
        path.unlink(missing_ok=True)
        print(f"Cleaned up {path}")


def clean_up_input_paths(*args):
    """
    Clean up hourly files and original copies in paths in `args`, which is a list of pathlib.Path objects
    """
    for path in args:
        if path.exists():
            shutil.rmtree(path, ignore_errors=True)
            print(f"Cleaned up {path}")
        originals_path = pathlib.Path(f"{path}_originals")
        if originals_path.exists():
            shutil.rmtree(originals_path, ignore_errors=True)
            print(f"Cleaned up {originals_path}")


# Save the original IPNS publish function, so it can be mocked to force offline to True when the patched
# IPNS publish is applied.


original_ipns_publish = DatasetManager.ipns_publish


def offline_ipns_publish(self, key, cid, offline=False):
    """
    A mock version of `DatasetManager.ipns_publish` which forces offline mode so tests can run faster.
    """
    return original_ipns_publish(self, key, cid, offline=True)


def empty_ipns_publish(self, key, cid, offline=False):
    """
    A mock version of `DatasetManager.ipns_publish` which forces offline mode so tests can run faster.
    """
    return self.info("Skipping IPNS publish to preserve initial test dataset")


# Change the json_key used by IPNS publish to clearly mark the dataset as a test in your key list
# This will allow other tests to reference the test dataset and prevent mixups with production data


original_json_key = DatasetManager.json_key


def patched_json_key(self):
    return f"{self.dataset_name}-{self.time_resolution}_test_initial"


original_zarr_json_path = DatasetManager.zarr_json_path


def patched_zarr_json_path(self):
    return pathlib.Path(".") / f"{self.dataset_name}_zarr.json"


original_root_stac_catalog = DatasetManager.default_root_stac_catalog


def patched_root_stac_catalog(self):
    return {
        "id": f"{self.host_organization()}_data_catalog_test",
        "type": "Catalog",
        "title": f"{self.host_organization()} Data Catalog - test",
        "stac_version": "1.0.0",
        "description": f"This catalog contains all the data uploaded by \
            {self.host_organization()} that has been issued STAC-compliant metadata. \
            The catalogs and collections describe single providers. Each may contain one or multiple datasets. \
            Each individual dataset has been documented as STAC Items.",
<<<<<<< HEAD
    }


def patched_irregular_update_cadence(self):
    return [np.timedelta64(3, "D"), np.timedelta64(4, "D")]


original_extreme_values_by_unit = DatasetManager.extreme_values_by_unit


def patched_extreme_values_by_unit(self):
    evbu = original_extreme_values_by_unit
    evbu = evbu.update({"cubits": (-500, 500)})
    return evbu
=======
    }
>>>>>>> 09615bde
<|MERGE_RESOLUTION|>--- conflicted
+++ resolved
@@ -1,5 +1,6 @@
 import pathlib
 import shutil
+import numpy as np
 
 from gridded_etl_tools.dataset_manager import DatasetManager
 
@@ -148,21 +149,8 @@
             {self.host_organization()} that has been issued STAC-compliant metadata. \
             The catalogs and collections describe single providers. Each may contain one or multiple datasets. \
             Each individual dataset has been documented as STAC Items.",
-<<<<<<< HEAD
     }
 
 
 def patched_irregular_update_cadence(self):
     return [np.timedelta64(3, "D"), np.timedelta64(4, "D")]
-
-
-original_extreme_values_by_unit = DatasetManager.extreme_values_by_unit
-
-
-def patched_extreme_values_by_unit(self):
-    evbu = original_extreme_values_by_unit
-    evbu = evbu.update({"cubits": (-500, 500)})
-    return evbu
-=======
-    }
->>>>>>> 09615bde
