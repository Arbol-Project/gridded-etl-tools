--- conflicted
+++ resolved
@@ -34,12 +34,8 @@
 dependencies = [
     "beautifulsoup4",
     "cfgrib",
-<<<<<<< HEAD
-    "dask[array,diagnostics,distributed]",
-=======
     "dag-cbor==0.2.2",
     "dask[array,diagnostics,distributed]>=2025.5.1",
->>>>>>> f626728d
     "deprecation",
     "fsspec",
     "kerchunk",
