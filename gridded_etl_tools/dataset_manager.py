--- conflicted
+++ resolved
@@ -163,10 +163,6 @@
         # Each thread will use a CPU if self.dask_num_workers is 1. The target ratio is 4 threads per 32 GB RAM. If there are not enough cores
         # available to use the target number of threads, use the number of available cores. If the target thread count is less than one, set it
         # to 1.
-<<<<<<< HEAD
-=======
-        target_ratio = 4 / 32
->>>>>>> 1953dd47
         total_memory_gb = psutil.virtual_memory().total / 1000000000
         target_thread_count = int(dask_cpu_mem_target_ratio * total_memory_gb)
         if target_thread_count > multiprocessing.cpu_count():
