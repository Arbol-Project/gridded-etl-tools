--- conflicted
+++ resolved
@@ -17,13 +17,8 @@
 from .utils.encryption import register_encryption_key
 from .utils.logging import Logging
 from .utils.publish import Publish
-<<<<<<< HEAD
+from .utils.time import TimeSpan
 from .utils.store import Local, S3
-=======
-from .utils.ipfs import IPFS
-from .utils.time import TimeSpan
-from .utils.store import Local, IPLD, S3
->>>>>>> 16f1ddb4
 
 
 class DatasetManager(Logging, Publish, ABC):
